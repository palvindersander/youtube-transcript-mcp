# YouTube Transcript MCP Server

An MCP server for fetching transcripts from YouTube videos directly in Claude.

> **Documentation**: For complete documentation, see the [Documentation Index](docs/index.md).

## Architecture

### System Overview

```mermaid
graph TD
    Claude[Claude Desktop] -->|Command| MCP[MCP Protocol]
    MCP -->|Request| Server[Transcript MCP Server]
    Server -->|Parse URL| YTLib[Transcript Library]
    YTLib -->|Extract Video ID| YT[YouTube]
    YTLib -->|Fetch Transcript| YT
    YTLib -->|Fetch Metadata| YT
    YTLib -->|Process| Results[Results]
    Results -->|Format Response| Server
    Server -->|Return Data| MCP
    MCP -->|Display Results| Claude
    
    subgraph "Transcript Server"
        Server
        YTLib
    end
    
    subgraph "External Services"
        YT
    end
    
    subgraph "Client"
        Claude
        MCP
    end
```

### Component Structure

```mermaid
classDiagram
    class FastMCP {
        +run()
        +tool()
    }
    
    class TranscriptMCPServer {
        +get_transcript()
        +get_video_metadata()
        +list_transcript_languages()
<<<<<<< HEAD
        +get_chapter_markers()
=======
        +identify_transcript_speakers()
>>>>>>> 8a72b343
    }
    
    class TranscriptLib {
        +get_video_id()
        +get_video_metadata()
        +get_video_statistics()
        +get_available_languages()
        +get_transcript()
        +get_chapter_markers()
        +format_transcript_text()
        +format_transcript_json()
        +identify_speakers()
        +format_transcript_with_speakers()
    }
    
    class YouTubeTranscriptAPI {
        +get_transcript()
        +list_transcripts()
    }
    
    class TranscriptError {
        +message
    }
    
    FastMCP <|-- TranscriptMCPServer : extends
    TranscriptMCPServer --> TranscriptLib : uses
    TranscriptLib --> YouTubeTranscriptAPI : uses
    TranscriptLib --> TranscriptError : throws
```

### Request Flow Sequence

```mermaid
sequenceDiagram
    participant User
    participant Claude
    participant MCPServer
    participant TranscriptLib
    participant YouTube
    
    User->>Claude: @transcript get_transcript [URL]
    Claude->>MCPServer: Call get_transcript
    MCPServer->>TranscriptLib: get_video_id(url)
    MCPServer->>TranscriptLib: get_video_metadata(video_id)
    TranscriptLib->>YouTube: HTTP request to oEmbed API
    YouTube-->>TranscriptLib: Return metadata
    TranscriptLib->>YouTube: HTTP request to page
    YouTube-->>TranscriptLib: Return page content
    TranscriptLib-->>MCPServer: Return metadata
    
    MCPServer->>TranscriptLib: get_video_statistics(video_id)
    TranscriptLib->>YouTube: HTTP request to page
    YouTube-->>TranscriptLib: Return page content
    TranscriptLib-->>MCPServer: Return statistics
    
    MCPServer->>TranscriptLib: get_chapter_markers(video_id)
    TranscriptLib->>YouTube: HTTP request to page
    YouTube-->>TranscriptLib: Return page content
    TranscriptLib-->>MCPServer: Return chapter markers
    
    MCPServer->>TranscriptLib: get_transcript(video_id)
    TranscriptLib->>YouTube: Request transcript
    YouTube-->>TranscriptLib: Return raw transcript
    TranscriptLib-->>MCPServer: Return transcript segments
    MCPServer->>TranscriptLib: format_transcript_text(transcript, chapters)
    TranscriptLib-->>MCPServer: Return formatted transcript with chapters
    MCPServer-->>Claude: Return complete response
    Claude-->>User: Display transcript with metadata, statistics, and chapters
```

## Project Status and Roadmap

This project is actively maintained. For information about:
- Current implementation status
- Completed features
- Planned enhancements
- Roadmap for future development

See the [Progress Tracker](docs/progress_tracker.md).

## Setup Instructions

1. Install dependencies:
   ```
   python3 -m pip install -r requirements.txt
   ```

2. Configure Claude for Desktop:
   
   Open your Claude for Desktop App configuration at `~/Library/Application Support/Claude/claude_desktop_config.json` and add:
   
   ```json
   {
       "mcpServers": {
           "transcript": {
               "command": "python3",
               "args": [
                   "/absolute/path/to/transcript_mcp.py"
               ]
           }
       }
   }
   ```
   
   Make sure to replace `/absolute/path/to/transcript_mcp.py` with the actual path to the MCP script.

## Usage

Once configured, you can use the transcript MCP server in Claude with commands like:

```
@transcript get_transcript https://www.youtube.com/watch?v=ELj2LLNP8Ak
```

Or:

```
@transcript list_transcript_languages https://www.youtube.com/watch?v=ELj2LLNP8Ak
```

Or:

```
@transcript get_video_metadata https://www.youtube.com/watch?v=ELj2LLNP8Ak
```

## Available Tools

<<<<<<< HEAD
1. `get_transcript(url, language_code=None, include_metadata=True, include_chapters=True)`
=======
1. `get_transcript(url, language_code=None, include_metadata=True, identify_speakers=False, speaker_hints=None)`
>>>>>>> 8a72b343
   - Fetches a transcript for a YouTube video with timestamps in ~10 second intervals
   - Arguments:
     - `url`: YouTube video URL or ID
     - `language_code` (optional): Language code (e.g., 'en', 'es')
     - `include_metadata` (optional): Whether to include video metadata (default: True)
<<<<<<< HEAD
     - `include_chapters` (optional): Whether to include chapter markers in the transcript (default: True)
   - Returns:
     - Video metadata (title, author, channel URL, view count, etc.) if requested
     - Chapter markers if available and requested
     - Transcript with timestamps and chapter markers in a format like:
       ```
       [CHAPTER] 00:00 - Introduction
       
       [00:00] This is the first segment of transcript text merged into 10 second chunks
       [00:10] This is the next segment of transcript text
       
       [CHAPTER] 01:30 - Main Topic
       
       [01:30] This is where the main topic begins
       ```

2. `get_video_metadata(url, include_statistics=True)`
   - Fetches metadata and statistics for a YouTube video
   - Arguments:
     - `url`: YouTube video URL or ID
     - `include_statistics` (optional): Whether to include view count, likes, etc. (default: True)
=======
     - `identify_speakers` (optional): Whether to identify speakers in the transcript (default: False)
     - `speaker_hints` (optional): List of speaker names to look for (default: None)
   - Returns:
     - Video metadata (title, author, channel URL, view count, etc.) if requested
     - Identified speakers with statistics if speaker identification is enabled
     - Transcript with timestamps and speaker labels if applicable

2. `get_video_metadata(url, include_statistics=True)`
   - Fetches metadata for a YouTube video
   - Arguments:
     - `url`: YouTube video URL or ID
     - `include_statistics` (optional): Whether to include video statistics (default: True)
>>>>>>> 8a72b343
   - Returns:
     - Video title
     - Author/channel name
     - Channel URL
     - Thumbnail URL
     - View count (if available)
     - Like count (if available)
     - Upload date (if available)
     - Video description
     - View count

3. `list_transcript_languages(url)`
   - Lists available transcript languages for a YouTube video
   - Arguments:
     - `url`: YouTube video URL or ID

<<<<<<< HEAD
4. `get_chapter_markers(url)`
   - Fetches chapter markers for a YouTube video
   - Arguments:
     - `url`: YouTube video URL or ID
   - Returns:
     - List of chapter markers with timestamps and titles, or a message if no chapters are found
=======
4. `identify_transcript_speakers(url, language_code=None, speaker_hints=None)`
   - Identifies potential speakers in a YouTube video transcript
   - Arguments:
     - `url`: YouTube video URL or ID
     - `language_code` (optional): Language code (e.g., 'en', 'es')
     - `speaker_hints` (optional): List of speaker names to look for
   - Returns:
     - List of identified speakers with statistics
     - Transcript with speaker labels in a format like:
       ```
       [00:00] <John> Welcome to our discussion on artificial intelligence.
       [00:10] <Sarah> Thanks for having me, John.
       ```
>>>>>>> 8a72b343

## Transcript Format

The transcript is formatted with timestamps in approximately 10-second intervals. Short segments are merged until they reach about 10 seconds in duration. Each line is prefixed with a timestamp in `[MM:SS]` format.

When chapter markers are available and included, they are inserted at appropriate positions in the transcript with a format like `[CHAPTER] MM:SS - Chapter Title`. This makes it easier to navigate through the content.

<<<<<<< HEAD
## Video Metadata and Statistics
=======
When speaker identification is enabled, the transcript format includes speaker labels:

```
[00:00] <John> Welcome to our discussion on artificial intelligence.
[00:05] <Sarah> Thanks for having me, John. I'm excited to discuss this topic.
[00:12] This technology is transforming industries worldwide.
[00:18] <John> What are some of the biggest developments recently?
```

Speaker labels are enclosed in angle brackets and positioned between the timestamp and the text. Segments without an identified speaker just show the timestamp and text.

## Speaker Identification

The server can attempt to identify speakers in transcript text, which is particularly useful for interviews, panel discussions, and other multi-speaker content.

Speaker identification works by:
- Looking for common speaker label formats in the text (e.g., "John:", "[Sarah]", "(Host)")
- Extracting and organizing these labels
- Associating them with the correct transcript segments
- Providing statistics about each speaker's participation

This is a best-effort approach that relies on the transcript text already containing speaker labels. It doesn't use audio analysis to identify unlabeled speakers.

## Video Metadata
>>>>>>> 8a72b343

The server can extract the following information from YouTube videos:
- Video title
- Author/channel name
- Channel URL
- Thumbnail URL
- View count
- Like count
- Upload date
- Video description

This information can be included with transcripts or retrieved separately using the `get_video_metadata` tool.

## Chapter Markers

Chapter markers are segments of a video defined by the video creator. The server can extract these markers from YouTube videos when available. Each chapter has:
- A title describing the content
- A timestamp indicating when the chapter starts
- A formatted time string (HH:MM:SS or MM:SS)

Chapter markers can be included directly in the transcript to provide additional context and structure, or retrieved separately using the `get_chapter_markers` tool.

## Testing

You can test the core functionality with the included test script:

```
python3 test_transcript.py https://www.youtube.com/watch?v=ELj2LLNP8Ak
```

Or with a specific language:

```
python3 test_transcript.py https://www.youtube.com/watch?v=ELj2LLNP8Ak en
```

### Logging Test Results

The test script supports saving results to a log file:

```
python3 test_transcript.py <youtube_url_or_id> [language_code] [log_file]
```

If no log file is specified, it will automatically create one named `logs/transcript_<video_id>_<timestamp>.log` in the logs directory.

The log file contains:
- Video metadata (title, author, description)
- Complete transcript with timestamps
- Raw transcript data in JSON format (with precise timing information)
- List of available languages
- Timestamp and video metadata

<<<<<<< HEAD
### Testing Chapter Markers and Statistics

You can test the chapter markers extraction with:

```
python3 test_chapter_markers.py https://www.youtube.com/watch?v=pvkTC2xIbeY
```

And video statistics retrieval with:

```
python3 test_statistics.py https://www.youtube.com/watch?v=pvkTC2xIbeY
```

For more detailed analysis, you can add the debug flag to the chapter markers test:

```
python3 test_chapter_markers.py https://www.youtube.com/watch?v=pvkTC2xIbeY --debug
```

### Testing Video Statistics

You can test the video statistics retrieval with:

```
python3 test_statistics.py https://www.youtube.com/watch?v=ELj2LLNP8Ak
```

The test will display basic metadata and statistics for the video, including view count, likes (if available), and upload date.
=======
### Testing Speaker Identification

You can test the speaker identification with the provided sample data:

```
python3 test_with_sample_data.py
```

This will demonstrate how the speaker identification works with a sample transcript containing various speaker label formats.
>>>>>>> 8a72b343
<|MERGE_RESOLUTION|>--- conflicted
+++ resolved
@@ -49,11 +49,8 @@
         +get_transcript()
         +get_video_metadata()
         +list_transcript_languages()
-<<<<<<< HEAD
         +get_chapter_markers()
-=======
         +identify_transcript_speakers()
->>>>>>> 8a72b343
     }
     
     class TranscriptLib {
@@ -114,14 +111,19 @@
     YouTube-->>TranscriptLib: Return page content
     TranscriptLib-->>MCPServer: Return chapter markers
     
+    opt Identify Speakers
+        MCPServer->>TranscriptLib: identify_speakers(transcript)
+        TranscriptLib-->>MCPServer: Return transcript with speaker labels
+    end
+    
     MCPServer->>TranscriptLib: get_transcript(video_id)
     TranscriptLib->>YouTube: Request transcript
     YouTube-->>TranscriptLib: Return raw transcript
     TranscriptLib-->>MCPServer: Return transcript segments
     MCPServer->>TranscriptLib: format_transcript_text(transcript, chapters)
-    TranscriptLib-->>MCPServer: Return formatted transcript with chapters
+    TranscriptLib-->>MCPServer: Return formatted transcript with chapters and speakers
     MCPServer-->>Claude: Return complete response
-    Claude-->>User: Display transcript with metadata, statistics, and chapters
+    Claude-->>User: Display transcript with metadata, statistics, chapters, and speakers
 ```
 
 ## Project Status and Roadmap
@@ -182,52 +184,26 @@
 
 ## Available Tools
 
-<<<<<<< HEAD
-1. `get_transcript(url, language_code=None, include_metadata=True, include_chapters=True)`
-=======
-1. `get_transcript(url, language_code=None, include_metadata=True, identify_speakers=False, speaker_hints=None)`
->>>>>>> 8a72b343
+1. `get_transcript(url, language_code=None, include_metadata=True, include_chapters=True, identify_speakers=False, speaker_hints=None)`
    - Fetches a transcript for a YouTube video with timestamps in ~10 second intervals
    - Arguments:
      - `url`: YouTube video URL or ID
      - `language_code` (optional): Language code (e.g., 'en', 'es')
      - `include_metadata` (optional): Whether to include video metadata (default: True)
-<<<<<<< HEAD
      - `include_chapters` (optional): Whether to include chapter markers in the transcript (default: True)
-   - Returns:
-     - Video metadata (title, author, channel URL, view count, etc.) if requested
-     - Chapter markers if available and requested
-     - Transcript with timestamps and chapter markers in a format like:
-       ```
-       [CHAPTER] 00:00 - Introduction
-       
-       [00:00] This is the first segment of transcript text merged into 10 second chunks
-       [00:10] This is the next segment of transcript text
-       
-       [CHAPTER] 01:30 - Main Topic
-       
-       [01:30] This is where the main topic begins
-       ```
-
-2. `get_video_metadata(url, include_statistics=True)`
-   - Fetches metadata and statistics for a YouTube video
-   - Arguments:
-     - `url`: YouTube video URL or ID
-     - `include_statistics` (optional): Whether to include view count, likes, etc. (default: True)
-=======
      - `identify_speakers` (optional): Whether to identify speakers in the transcript (default: False)
      - `speaker_hints` (optional): List of speaker names to look for (default: None)
    - Returns:
      - Video metadata (title, author, channel URL, view count, etc.) if requested
+     - Chapter markers if available and requested
      - Identified speakers with statistics if speaker identification is enabled
-     - Transcript with timestamps and speaker labels if applicable
+     - Transcript with timestamps, chapter markers, and speaker labels as applicable
 
 2. `get_video_metadata(url, include_statistics=True)`
-   - Fetches metadata for a YouTube video
-   - Arguments:
-     - `url`: YouTube video URL or ID
-     - `include_statistics` (optional): Whether to include video statistics (default: True)
->>>>>>> 8a72b343
+   - Fetches metadata and statistics for a YouTube video
+   - Arguments:
+     - `url`: YouTube video URL or ID
+     - `include_statistics` (optional): Whether to include view count, likes, etc. (default: True)
    - Returns:
      - Video title
      - Author/channel name
@@ -237,22 +213,20 @@
      - Like count (if available)
      - Upload date (if available)
      - Video description
-     - View count
 
 3. `list_transcript_languages(url)`
    - Lists available transcript languages for a YouTube video
    - Arguments:
      - `url`: YouTube video URL or ID
 
-<<<<<<< HEAD
 4. `get_chapter_markers(url)`
    - Fetches chapter markers for a YouTube video
    - Arguments:
      - `url`: YouTube video URL or ID
    - Returns:
      - List of chapter markers with timestamps and titles, or a message if no chapters are found
-=======
-4. `identify_transcript_speakers(url, language_code=None, speaker_hints=None)`
+
+5. `identify_transcript_speakers(url, language_code=None, speaker_hints=None)`
    - Identifies potential speakers in a YouTube video transcript
    - Arguments:
      - `url`: YouTube video URL or ID
@@ -265,7 +239,6 @@
        [00:00] <John> Welcome to our discussion on artificial intelligence.
        [00:10] <Sarah> Thanks for having me, John.
        ```
->>>>>>> 8a72b343
 
 ## Transcript Format
 
@@ -273,9 +246,6 @@
 
 When chapter markers are available and included, they are inserted at appropriate positions in the transcript with a format like `[CHAPTER] MM:SS - Chapter Title`. This makes it easier to navigate through the content.
 
-<<<<<<< HEAD
-## Video Metadata and Statistics
-=======
 When speaker identification is enabled, the transcript format includes speaker labels:
 
 ```
@@ -287,20 +257,7 @@
 
 Speaker labels are enclosed in angle brackets and positioned between the timestamp and the text. Segments without an identified speaker just show the timestamp and text.
 
-## Speaker Identification
-
-The server can attempt to identify speakers in transcript text, which is particularly useful for interviews, panel discussions, and other multi-speaker content.
-
-Speaker identification works by:
-- Looking for common speaker label formats in the text (e.g., "John:", "[Sarah]", "(Host)")
-- Extracting and organizing these labels
-- Associating them with the correct transcript segments
-- Providing statistics about each speaker's participation
-
-This is a best-effort approach that relies on the transcript text already containing speaker labels. It doesn't use audio analysis to identify unlabeled speakers.
-
-## Video Metadata
->>>>>>> 8a72b343
+## Video Metadata and Statistics
 
 The server can extract the following information from YouTube videos:
 - Video title
@@ -323,6 +280,18 @@
 
 Chapter markers can be included directly in the transcript to provide additional context and structure, or retrieved separately using the `get_chapter_markers` tool.
 
+## Speaker Identification
+
+The server can attempt to identify speakers in transcript text, which is particularly useful for interviews, panel discussions, and other multi-speaker content.
+
+Speaker identification works by:
+- Looking for common speaker label formats in the text (e.g., "John:", "[Sarah]", "(Host)")
+- Extracting and organizing these labels
+- Associating them with the correct transcript segments
+- Providing statistics about each speaker's participation
+
+This is a best-effort approach that relies on the transcript text already containing speaker labels. It doesn't use audio analysis to identify unlabeled speakers.
+
 ## Testing
 
 You can test the core functionality with the included test script:
@@ -354,7 +323,6 @@
 - List of available languages
 - Timestamp and video metadata
 
-<<<<<<< HEAD
 ### Testing Chapter Markers and Statistics
 
 You can test the chapter markers extraction with:
@@ -366,7 +334,7 @@
 And video statistics retrieval with:
 
 ```
-python3 test_statistics.py https://www.youtube.com/watch?v=pvkTC2xIbeY
+python3 test_statistics.py https://www.youtube.com/watch?v=ELj2LLNP8Ak
 ```
 
 For more detailed analysis, you can add the debug flag to the chapter markers test:
@@ -375,16 +343,6 @@
 python3 test_chapter_markers.py https://www.youtube.com/watch?v=pvkTC2xIbeY --debug
 ```
 
-### Testing Video Statistics
-
-You can test the video statistics retrieval with:
-
-```
-python3 test_statistics.py https://www.youtube.com/watch?v=ELj2LLNP8Ak
-```
-
-The test will display basic metadata and statistics for the video, including view count, likes (if available), and upload date.
-=======
 ### Testing Speaker Identification
 
 You can test the speaker identification with the provided sample data:
@@ -394,4 +352,9 @@
 ```
 
 This will demonstrate how the speaker identification works with a sample transcript containing various speaker label formats.
->>>>>>> 8a72b343
+
+You can also test it with a real YouTube video (if it has speaker labels in the transcript):
+
+```
+python3 test_speaker_identification.py <youtube_url>
+```