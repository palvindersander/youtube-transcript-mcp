--- conflicted
+++ resolved
@@ -91,27 +91,13 @@
     
     return metadata
 
-<<<<<<< HEAD
-def get_chapter_markers(video_id: str) -> List[Dict[str, Any]]:
-    """Extract chapter markers from a YouTube video.
-=======
 def get_video_statistics(video_id: str) -> Dict[str, Any]:
     """Fetch video statistics (view count, likes, upload date).
->>>>>>> 031f0b14
     
     Args:
         video_id: YouTube video ID
         
     Returns:
-<<<<<<< HEAD
-        List of chapter markers with timestamps and titles
-        
-    Raises:
-        TranscriptError: If unable to fetch or parse chapter markers
-    """
-    try:
-        # Fetch the YouTube page
-=======
         Dictionary with statistics
         
     Raises:
@@ -124,7 +110,6 @@
     }
     
     try:
->>>>>>> 031f0b14
         watch_url = f"https://www.youtube.com/watch?v={video_id}"
         headers = {
             "User-Agent": "Mozilla/5.0 (Windows NT 10.0; Win64; x64) AppleWebKit/537.36 (KHTML, like Gecko) Chrome/91.0.4472.124 Safari/537.36"
@@ -135,7 +120,54 @@
         
         html_content = response.text
         
-<<<<<<< HEAD
+        # Extract view count
+        view_count_match = re.search(r'"viewCount":\s*"(\d+)"', html_content)
+        if view_count_match:
+            views = int(view_count_match.group(1))
+            # Format with commas
+            stats["views"] = f"{views:,}"
+        
+        # Extract like count
+        like_count_match = re.search(r'"likeCount":\s*"(\d+)"', html_content)
+        if like_count_match:
+            likes = int(like_count_match.group(1))
+            # Format with commas
+            stats["likes"] = f"{likes:,}"
+        
+        # Extract upload date
+        upload_date_match = re.search(r'"uploadDate":\s*"([^"]+)"', html_content)
+        if upload_date_match:
+            stats["upload_date"] = upload_date_match.group(1)
+        
+        return stats
+    except Exception as e:
+        # Don't raise an exception - stats are non-critical
+        return stats
+
+def get_chapter_markers(video_id: str) -> List[Dict[str, Any]]:
+    """Extract chapter markers from a YouTube video.
+    
+    Args:
+        video_id: YouTube video ID
+        
+    Returns:
+        List of chapter markers with timestamps and titles
+        
+    Raises:
+        TranscriptError: If unable to fetch or parse chapter markers
+    """
+    try:
+        # Fetch the YouTube page
+        watch_url = f"https://www.youtube.com/watch?v={video_id}"
+        headers = {
+            "User-Agent": "Mozilla/5.0 (Windows NT 10.0; Win64; x64) AppleWebKit/537.36 (KHTML, like Gecko) Chrome/91.0.4472.124 Safari/537.36"
+        }
+        
+        response = requests.get(watch_url, headers=headers)
+        response.raise_for_status()
+        
+        html_content = response.text
+        
         # Multiple methods to find chapters, as YouTube's structure can vary
         chapters = []
         
@@ -376,31 +408,6 @@
         minutes = (seconds % 3600) // 60
         seconds = seconds % 60
         return f"{hours:02d}:{minutes:02d}:{seconds:02d}"
-=======
-        # Extract view count
-        view_count_match = re.search(r'"viewCount":\s*"(\d+)"', html_content)
-        if view_count_match:
-            views = int(view_count_match.group(1))
-            # Format with commas
-            stats["views"] = f"{views:,}"
-        
-        # Extract like count
-        like_count_match = re.search(r'"likeCount":\s*"(\d+)"', html_content)
-        if like_count_match:
-            likes = int(like_count_match.group(1))
-            # Format with commas
-            stats["likes"] = f"{likes:,}"
-        
-        # Extract upload date
-        upload_date_match = re.search(r'"uploadDate":\s*"([^"]+)"', html_content)
-        if upload_date_match:
-            stats["upload_date"] = upload_date_match.group(1)
-        
-        return stats
-    except Exception as e:
-        # Don't raise an exception - stats are non-critical
-        return stats
->>>>>>> 031f0b14
 
 def get_available_languages(video_id: str) -> List[Dict[str, str]]:
     """Get list of available transcript languages for a video.
@@ -554,57 +561,4 @@
     Returns:
         JSON formatted transcript
     """
-    return json.dumps(transcript, indent=2)
-
-def get_video_statistics(video_id: str) -> Dict[str, Any]:
-    """Fetch video statistics (view count, likes, upload date).
-    
-    Args:
-        video_id: YouTube video ID
-        
-    Returns:
-        Dictionary with statistics
-        
-    Raises:
-        TranscriptError: If unable to fetch statistics
-    """
-    stats = {
-        "views": None,
-        "likes": None,
-        "upload_date": None
-    }
-    
-    try:
-        watch_url = f"https://www.youtube.com/watch?v={video_id}"
-        headers = {
-            "User-Agent": "Mozilla/5.0 (Windows NT 10.0; Win64; x64) AppleWebKit/537.36 (KHTML, like Gecko) Chrome/91.0.4472.124 Safari/537.36"
-        }
-        
-        response = requests.get(watch_url, headers=headers)
-        response.raise_for_status()
-        
-        html_content = response.text
-        
-        # Extract view count
-        view_count_match = re.search(r'"viewCount":\s*"(\d+)"', html_content)
-        if view_count_match:
-            views = int(view_count_match.group(1))
-            # Format with commas
-            stats["views"] = f"{views:,}"
-        
-        # Extract like count
-        like_count_match = re.search(r'"likeCount":\s*"(\d+)"', html_content)
-        if like_count_match:
-            likes = int(like_count_match.group(1))
-            # Format with commas
-            stats["likes"] = f"{likes:,}"
-        
-        # Extract upload date
-        upload_date_match = re.search(r'"uploadDate":\s*"([^"]+)"', html_content)
-        if upload_date_match:
-            stats["upload_date"] = upload_date_match.group(1)
-        
-        return stats
-    except Exception as e:
-        # Don't raise an exception - stats are non-critical
-        return stats +    return json.dumps(transcript, indent=2) 